import numpy as np
import matplotlib.pyplot as plt

import pypesto
import pypesto.sample

from polypesto.core.params import ParameterGroup
from polypesto.core.study import Study, create_study
from polypesto.core.experiment import create_simulation_conditions
from polypesto.models.CRP2 import IrreversibleCPE
from polypesto.core.pypesto import (
    create_ensemble,
    predict_with_ensemble,
)
from polypesto.visualization import (
    plot_optimization_scatter,
    plot_sampling_scatter,
    plot_confidence_intervals,
    plot_waterfall,
    plot_parameter_traces,
    plot_profiles,
    plot_ensemble_predictions,
    plot_all_measurements,
    plot_all_comparisons,
)
from polypesto.utils.paths import setup_data_dirs

DATA_DIR, TEST_DIR = setup_data_dirs(__file__)

<<<<<<< HEAD
# simulation_params = ParameterGroup.create_parameter_grid(
#     {
#         "rA": [0.1, 0.5, 1.0, 2.0, 10.0],
#         "rB": [0.1, 0.5, 1.0, 2.0, 10.0],
#     }
# )

# # Define fitting parameters
# fit_params = IrreversibleCPE.get_default_parameters()

# # Define experimental configurations
# ntrials = 1
# t_eval = np.arange(0, 1, 0.1)

# fA0s = [[0.03, 0.05, 0.1]]
# cM0s = [[1.0, 1.0, 1.0]]
# names = [f"fA0_{fA0}_cM0_{cM0}" for fA0, cM0 in zip(fA0s, cM0s)]
# n_trials = len(fA0s)
# assert len(fA0s) == len(cM0s), "fA0s and cM0s must have the same length"

# conditions = create_simulation_conditions(
#     dict(
#         name=names,
#         t_eval=[t_eval] * ntrials,
#         conditions=dict(fA0=fA0s, cM0=cM0s),
#         fit_params=[fit_params] * ntrials,
#         noise_level=[0.02] * ntrials,
#     )
# )

# # Create the study - this will simulate all experiments
=======
simulation_params = ParameterGroup.create_parameter_grid(
    {
        "rA": [0.1, 0.5, 1.0, 2.0, 10.0],
        "rB": [0.1, 0.5, 1.0, 2.0, 10.0],
    },
    filter_fn=lambda p: p["rA"] >= p["rB"],
)
quit()
# Define fitting parameters
fit_params = IrreversibleCPE.get_default_parameters()

# Define experimental configurations
ntrials = 5
t_eval = np.arange(0, 1, 0.1)

fA0s = [[0.1], [0.2], [0.3], [0.4], [0.5], [0.6], [0.7], [0.8], [0.9]]
cM0s = [[1.0], [1.0], [1.0], [1.0], [1.0], [1.0], [1.0], [1.0], [1.0]]
names = [f"fA0_{fA0}_cM0_{cM0}" for fA0, cM0 in zip(fA0s, cM0s)]
n_trials = len(fA0s)
assert len(fA0s) == len(cM0s), "fA0s and cM0s must have the same length"

conditions = create_simulation_conditions(
    dict(
        name=names,
        t_eval=[t_eval] * ntrials,
        conditions=dict(fA0=fA0s, cM0=cM0s),
        fit_params=[fit_params] * ntrials,
        noise_level=[0.02] * ntrials,
    )
)

# Create the study - this will simulate all experiments
>>>>>>> b8003ddb
# study = create_study(
#     model=IrreversibleCPE,
#     simulation_params=simulation_params,
#     conditions=conditions,
#     base_dir=DATA_DIR,
#     overwrite=True,
# )
study = Study.load(DATA_DIR, IrreversibleCPE)

<<<<<<< HEAD
# # Create testing conditions for ensemble predictions
# fA0s_test = [[0.1, 0.2, 0.3, 0.4, 0.5, 0.6, 0.7, 0.8, 0.9]]
# cM0s_test = [[1.0] * 9]
# test_conditions = create_simulation_conditions(
#     dict(
#         name=["Test_Study"],
#         t_eval=[t_eval],
#         conditions=dict(fA0=fA0s_test, cM0=cM0s_test),
#         fit_params=[fit_params],
#         noise_level=[0.02],
#     )
# )
=======
# Create testing conditions for ensemble predictions
fA0s_test = [[0.1, 0.2, 0.3, 0.4, 0.5, 0.6, 0.7, 0.8, 0.9]]
cM0s_test = [[1.0] * 9]
test_conditions = create_simulation_conditions(
    dict(
        name=["Test_Study"],
        t_eval=[t_eval],
        conditions=dict(fA0=fA0s_test, cM0=cM0s_test),
        fit_params=[fit_params],
        noise_level=[0.02],
    )
)
>>>>>>> b8003ddb
# test_study = create_study(
#     model=IrreversibleCPE,
#     simulation_params=simulation_params,
#     conditions=test_conditions,
#     base_dir=TEST_DIR,
# )

# test_study = Study.load(TEST_DIR, IrreversibleCPE)

<<<<<<< HEAD
# # Run parameter estimation
# study.run_parameter_estimation(
#     config=dict(
#         optimize=dict(n_starts=100, method="Nelder-Mead"),
#         profile=dict(method="Nelder-Mead"),
#         sample=dict(n_samples=10000, n_chains=5),
#     )
# )
=======
# quit()
# Run parameter estimation
study.run_parameter_estimation(
    config=dict(
        optimize=dict(n_starts=100, method="Nelder-Mead"),
        profile=dict(method="Nelder-Mead"),
        sample=dict(n_samples=10000, n_chains=5),
    )
)
print("Hello!")
print(study.results)
>>>>>>> b8003ddb

# for (cond_id, p_id), result in study.results.items():

plot_all_comparisons(study)

# print(result.sample_result)

# # for ci in pypesto.sample.calculate_ci_mcmc_sample(result):
# #     print((10 ** ci[0], 10 ** ci[1]))

# lbs, ubs = pypesto.sample.calculate_ci_mcmc_sample(result)
# print(lbs, ubs)

# print([(10**lb, 10**ub) for (lb, ub) in zip(lbs, ubs)])

# # print(
# #     [
# #         (10 ** ci[0], 10 ** ci[1])
# #         for ci in pypesto.sample.calculate_ci_mcmc_sample(result)
# #     ]
# # )

<<<<<<< HEAD
# exp = study.experiments[(cond_id, p_id)]
# true_params = exp.true_params
=======
    print()

    exp = study.experiments[(cond_id, p_id)]
    true_params = exp.true_params
>>>>>>> b8003ddb

# print(f"Experiment: {cond_id}, Parameter set: {p_id}")
# break

# ensemble = create_ensemble(exp, result)

# test_exp = list(test_study.experiments.values())[0]
# ensemble_pred = predict_with_ensemble(ensemble, test_exp, output_type="y")

# fig, axs = plot_ensemble_predictions(ensemble_pred, test_exp)
# fig.savefig(exp.paths.ensemble_predictions_plot, dpi=300)

# axs = plot_all_measurements(exp.petab_problem.measurement_df)
# fig = plt.gcf()
# fig.savefig(exp.paths.measurements_data_plot, dpi=300)

# fig, ax = plot_optimization_scatter(result, true_params.to_dict())
# fig.savefig(exp.paths.optimization_scatter_plot, dpi=300)

# fig, ax = plot_waterfall(result)
# fig.savefig(exp.paths.waterfall_plot, dpi=300)

# fig, ax = plot_sampling_scatter(result, true_params.to_dict())
# fig.savefig(exp.paths.sampling_scatter_plot, dpi=300)

# fig, ax = plot_parameter_traces(result, true_params.to_dict())
# fig.savefig(exp.paths.sampling_trace_plot, dpi=300)

# fig, ax = plot_profiles(result, true_params.to_dict())
# fig.savefig(exp.paths.profile_plot, dpi=300)

# fig, ax = plot_confidence_intervals(result, true_params.to_dict())
# fig.savefig(exp.paths.confidence_intervals_plot, dpi=300)

# plt.close("all")<|MERGE_RESOLUTION|>--- conflicted
+++ resolved
@@ -27,7 +27,6 @@
 
 DATA_DIR, TEST_DIR = setup_data_dirs(__file__)
 
-<<<<<<< HEAD
 # simulation_params = ParameterGroup.create_parameter_grid(
 #     {
 #         "rA": [0.1, 0.5, 1.0, 2.0, 10.0],
@@ -47,19 +46,6 @@
 # names = [f"fA0_{fA0}_cM0_{cM0}" for fA0, cM0 in zip(fA0s, cM0s)]
 # n_trials = len(fA0s)
 # assert len(fA0s) == len(cM0s), "fA0s and cM0s must have the same length"
-
-# conditions = create_simulation_conditions(
-#     dict(
-#         name=names,
-#         t_eval=[t_eval] * ntrials,
-#         conditions=dict(fA0=fA0s, cM0=cM0s),
-#         fit_params=[fit_params] * ntrials,
-#         noise_level=[0.02] * ntrials,
-#     )
-# )
-
-# # Create the study - this will simulate all experiments
-=======
 simulation_params = ParameterGroup.create_parameter_grid(
     {
         "rA": [0.1, 0.5, 1.0, 2.0, 10.0],
@@ -81,18 +67,17 @@
 n_trials = len(fA0s)
 assert len(fA0s) == len(cM0s), "fA0s and cM0s must have the same length"
 
-conditions = create_simulation_conditions(
-    dict(
-        name=names,
-        t_eval=[t_eval] * ntrials,
-        conditions=dict(fA0=fA0s, cM0=cM0s),
-        fit_params=[fit_params] * ntrials,
-        noise_level=[0.02] * ntrials,
-    )
-)
+# conditions = create_simulation_conditions(
+#     dict(
+#         name=names,
+#         t_eval=[t_eval] * ntrials,
+#         conditions=dict(fA0=fA0s, cM0=cM0s),
+#         fit_params=[fit_params] * ntrials,
+#         noise_level=[0.02] * ntrials,
+#     )
+# )
 
 # Create the study - this will simulate all experiments
->>>>>>> b8003ddb
 # study = create_study(
 #     model=IrreversibleCPE,
 #     simulation_params=simulation_params,
@@ -102,20 +87,6 @@
 # )
 study = Study.load(DATA_DIR, IrreversibleCPE)
 
-<<<<<<< HEAD
-# # Create testing conditions for ensemble predictions
-# fA0s_test = [[0.1, 0.2, 0.3, 0.4, 0.5, 0.6, 0.7, 0.8, 0.9]]
-# cM0s_test = [[1.0] * 9]
-# test_conditions = create_simulation_conditions(
-#     dict(
-#         name=["Test_Study"],
-#         t_eval=[t_eval],
-#         conditions=dict(fA0=fA0s_test, cM0=cM0s_test),
-#         fit_params=[fit_params],
-#         noise_level=[0.02],
-#     )
-# )
-=======
 # Create testing conditions for ensemble predictions
 fA0s_test = [[0.1, 0.2, 0.3, 0.4, 0.5, 0.6, 0.7, 0.8, 0.9]]
 cM0s_test = [[1.0] * 9]
@@ -128,7 +99,6 @@
         noise_level=[0.02],
     )
 )
->>>>>>> b8003ddb
 # test_study = create_study(
 #     model=IrreversibleCPE,
 #     simulation_params=simulation_params,
@@ -138,16 +108,6 @@
 
 # test_study = Study.load(TEST_DIR, IrreversibleCPE)
 
-<<<<<<< HEAD
-# # Run parameter estimation
-# study.run_parameter_estimation(
-#     config=dict(
-#         optimize=dict(n_starts=100, method="Nelder-Mead"),
-#         profile=dict(method="Nelder-Mead"),
-#         sample=dict(n_samples=10000, n_chains=5),
-#     )
-# )
-=======
 # quit()
 # Run parameter estimation
 study.run_parameter_estimation(
@@ -159,13 +119,15 @@
 )
 print("Hello!")
 print(study.results)
->>>>>>> b8003ddb
 
 # for (cond_id, p_id), result in study.results.items():
 
-plot_all_comparisons(study)
+# plot_all_comparisons(study)
 
-# print(result.sample_result)
+#     print()
+
+#     exp = study.experiments[(cond_id, p_id)]
+#     true_params = exp.true_params
 
 # # for ci in pypesto.sample.calculate_ci_mcmc_sample(result):
 # #     print((10 ** ci[0], 10 ** ci[1]))
@@ -182,15 +144,8 @@
 # #     ]
 # # )
 
-<<<<<<< HEAD
 # exp = study.experiments[(cond_id, p_id)]
 # true_params = exp.true_params
-=======
-    print()
-
-    exp = study.experiments[(cond_id, p_id)]
-    true_params = exp.true_params
->>>>>>> b8003ddb
 
 # print(f"Experiment: {cond_id}, Parameter set: {p_id}")
 # break
